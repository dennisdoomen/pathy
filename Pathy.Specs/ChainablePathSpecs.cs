--- conflicted
+++ resolved
@@ -919,102 +919,6 @@
     }
 
     [Fact]
-<<<<<<< HEAD
-    public void Can_resolve_a_file_when_path_is_the_file_itself()
-    {
-        // Arrange
-        var file = testFolder / "test.txt";
-        File.WriteAllText(file, "content");
-
-        // Act
-        var result = file.ResolveFile("test.txt");
-
-        // Assert
-        result.ToString().Should().Be(file.ToString());
-        result.FileExists.Should().BeTrue();
-    }
-
-    [Fact]
-    public void Can_resolve_a_file_when_path_is_a_directory_containing_the_file()
-    {
-        // Arrange
-        var file = testFolder / "test.txt";
-        File.WriteAllText(file, "content");
-
-        // Act
-        var result = testFolder.ResolveFile("test.txt");
-
-        // Assert
-        result.ToString().Should().Be(file.ToString());
-        result.FileExists.Should().BeTrue();
-    }
-
-    [Fact]
-    public void ResolveFile_is_case_insensitive_when_path_is_the_file()
-    {
-        // Arrange
-        var file = testFolder / "Test.txt";
-        File.WriteAllText(file, "content");
-
-        // Act
-        var result = file.ResolveFile("test.TXT");
-
-        // Assert
-        result.ToString().Should().Be(file.ToString());
-        result.FileExists.Should().BeTrue();
-    }
-
-    [Fact]
-    public void ResolveFile_returns_empty_when_file_does_not_exist_in_directory()
-    {
-        // Act
-        var result = testFolder.ResolveFile("nonexistent.txt");
-
-        // Assert
-        result.Should().Be(ChainablePath.Empty);
-    }
-
-    [Fact]
-    public void ResolveFile_returns_empty_when_path_is_a_file_with_different_name()
-    {
-        // Arrange
-        var file = testFolder / "actual.txt";
-        File.WriteAllText(file, "content");
-
-        // Act
-        var result = file.ResolveFile("different.txt");
-
-        // Assert
-        result.Should().Be(ChainablePath.Empty);
-    }
-
-    [Fact]
-    public void ResolveFile_throws_when_fileName_is_null()
-    {
-        // Act
-        var act = () => testFolder.ResolveFile(null);
-
-        // Assert
-        act.Should().Throw<ArgumentException>()
-            .WithMessage("*File name cannot be null or empty*")
-            .WithParameterName("fileName");
-    }
-
-    [Fact]
-    public void ResolveFile_throws_when_fileName_is_empty()
-    {
-        // Act
-        var act = () => testFolder.ResolveFile(string.Empty);
-
-        // Assert
-        act.Should().Throw<ArgumentException>()
-            .WithMessage("*File name cannot be null or empty*")
-            .WithParameterName("fileName");
-    }
-
-    [Fact]
-=======
->>>>>>> 0640a349
     public void Can_get_last_write_time_utc_for_file()
     {
         // Arrange
